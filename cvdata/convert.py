--- conflicted
+++ resolved
@@ -11,10 +11,6 @@
 from tqdm import tqdm
 
 from cvdata.common import FORMAT_CHOICES
-<<<<<<< HEAD
-=======
-from cvdata.split import split_train_valid_test_images
->>>>>>> f7dab66d
 from cvdata.utils import matching_ids
 
 
@@ -118,11 +114,7 @@
     # get list of file IDs of the PASCAL VOC annotations and corresponding images
     file_ids = matching_ids(pascal_dir, images_dir, pascal_ext, img_ext)
 
-<<<<<<< HEAD
     # write the KITTI IDs file in the KITTI directory's parent directory
-=======
-    # write the KITTI file IDs file in the KITTI data directory's parent directory
->>>>>>> f7dab66d
     if kitti_ids_file_name is not None:
         kitti_ids_file_path = os.path.join(Path(kitti_data_dir).parent, kitti_ids_file_name)
         with open(kitti_ids_file_path, "w") as kitti_ids_file:
@@ -414,25 +406,15 @@
         "--in_format",
         required=True,
         type=str,
-<<<<<<< HEAD
-        choices=FORMAT_CHOICES.append("jpg"),
-        help="format of input annotations",
-=======
         choices=FORMAT_CHOICES.append("png"),
         help="format of input annotations or images",
->>>>>>> f7dab66d
     )
     args_parser.add_argument(
         "--out_format",
         required=True,
         type=str,
-<<<<<<< HEAD
-        choices=FORMAT_CHOICES.append("png"),
-        help="format of output annotations",
-=======
         choices=FORMAT_CHOICES.append("jpg"),
         help="format of output annotations or images",
->>>>>>> f7dab66d
     )
     args = vars(args_parser.parse_args())
 
